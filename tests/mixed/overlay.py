--- conflicted
+++ resolved
@@ -1,10 +1,6 @@
 import sys
 import numpy as np
-<<<<<<< HEAD
-from seamless.mixed.MixedDict import mixed_dict
-=======
 from seamless.mixed.MixedDict import mixed_dict, get_form_dict
->>>>>>> 6f17c2e5
 from seamless.mixed.OverlayMonitor import OverlayMonitor
 import json
 
@@ -32,15 +28,6 @@
 d["b"] = 6
 print(data)
 
-<<<<<<< HEAD
-inchannels = {}
-d = mixed_dict(data, storage, MonitorClass=OverlayMonitor, inchannels=inchannels)
-monitor = d._monitor
-
-d["a"] = 10
-#monitor.set_path(("a",), 10)
-=======
 monitor.add_inchannel(("b","c"))
 d["b"] = 6
-print(data)
->>>>>>> 6f17c2e5
+print(data)
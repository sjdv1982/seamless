--- conflicted
+++ resolved
@@ -1,12 +1,8 @@
-<<<<<<< HEAD
-from seamless,workflow import Transformer, Cell, Context, Module
-=======
 import seamless
 
 seamless.delegate(False)
 
 from seamless.workflow import Transformer, Cell, Context, Module
->>>>>>> 81c90579
 
 ctx = Context()
 ctx.cython_module = Module()

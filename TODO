--- conflicted
+++ resolved
@@ -2,18 +2,14 @@
 
 - Re-run high-level tests once more
 - Jobless: create generic run-transformation backend: Singularity + SLURM
-<<<<<<< HEAD
-- Update README documentation, indicate that OSX/MSYS2 should work, seamless-minimal, conda seamless-framework is now niche.
+- Update README documentation, indicate that OSX/MSYS2 should work, seamless-minimal, Conda is now niche.
 - rebuild conda seamless-framework
 - Jobless: test if a deepfolder folder name is transferred.
-=======
-- Update README documentation, indicate that OSX/MSYS2 should work, seamless-minimal, Conda is now niche.
 - Basic example notebook / README.md . Add "edit cell over HTTP" section.
   Simple index.html for cell ctx.a with two buttons (get value, set value) and two fields. 
   Move section 3 and 4 to the end (de-emphasize)
   change validator "assert self.a < self.b" to "assert self.a + self.b < 100' 
 - rerun non-automatic tests (lowlevel and highlevel)
->>>>>>> 3aa8cd21
 - write example, e.g. a hhblits search where the database path is a DeepFolder
 checksum.
 

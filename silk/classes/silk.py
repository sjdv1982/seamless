--- conflicted
+++ resolved
@@ -28,26 +28,6 @@
 
 
 class Silk(SilkObject):
-<<<<<<< HEAD
-    _props = None
-    _dtype = None
-    _positional_args = None
-
-    __slots__ = (
-        "_parent", "_storage_enum",
-        "_data", "_children",
-    )
-
-    def __init__(self, *args, _mode="any", **kwargs):
-        self._storage_enum = None
-
-        if _mode == "parent":
-            self._init(kwargs["parent"], kwargs["storage"], kwargs["data"])
-
-        else:
-            self._init(None, "json", None)
-
-=======
     _anonymous = None           # bool
     _props = None               # list
     _dtype = None               # list
@@ -60,40 +40,26 @@
     def __init__(self, *args, _mode="any", **kwargs):
         self._storage_enum = None
         self._storage_nonjson_children = set()
+
         if _mode == "parent":
-            self._init(
-                kwargs["parent"],
-                kwargs["storage"],
-                kwargs["data_store"],
-                rebind=False,
-            )
-        elif _mode == "ref":
-            assert "parent" not in kwargs
-            self._init(
-                None,
-                kwargs["storage"],
-                kwargs["data_store"],
-                rebind=False
-            )
-            self._fix_numpy_ref()
+            self._init(kwargs["parent"], kwargs["storage"], kwargs["data"], rebind=False)
+
         else:
             assert "parent" not in kwargs
             assert "storage" not in kwargs
             assert "data_store" not in kwargs
             self._init(None, "json", None, rebind=False)
->>>>>>> a6dfd60d
+
             if _mode == "any":
                 self.set(*args, **kwargs)
 
+
             elif _mode == "empty":
                 pass
-<<<<<<< HEAD
-
-            elif _mode == "fromjson":
-=======
+
             elif _mode == "from_json":
->>>>>>> a6dfd60d
                 self.set(*args, prop_setter=_prop_setter_json, **kwargs)
+
 
             else:
                 raise ValueError(_mode)
@@ -119,49 +85,21 @@
 
         else:
             self._parent = lambda: None
-<<<<<<< HEAD
-
-        self._storage = storage
-        if storage == "json":
-            if data is None:
-                data = {}
-
-=======
+
         self.storage = storage
+
         if storage == "json":
             if data_store is None:
                 data_store = {}
+
         elif storage == "numpy":
             assert data_store is not None
             assert data_store.dtype == np.dtype(self._dtype, align=True)
             assert data_store.shape == ()
->>>>>>> a6dfd60d
+
         else:
             raise ValueError(storage)
 
-<<<<<<< HEAD
-        self._children = {}
-        for prop_name, prop in self._props.items():
-            if prop["elementary"]:
-                continue
-
-            typename = prop["typename"]
-            type_cls = _typenames[typename]
-
-            if self._storage == "json":
-                if prop_name not in data:
-                    data[prop_name] = {}
-
-            elif self._storage == "numpy":
-                pass
-
-            else:
-                raise ValueError(self._storage)
-
-            self._children[prop_name] = type_cls(_mode="parent", storage=self._storage, parent=self,
-                                                 data=data[prop_name])
-        self._data = data
-=======
         if not rebind:
             self._children = {}
             self._is_none = False
@@ -224,7 +162,6 @@
         else:
             raise ValueError(storage)
         return ret
->>>>>>> a6dfd60d
 
     @classmethod
     def from_json(cls, data):
@@ -305,7 +242,6 @@
         pass  # overridden during registration
 
     def json(self):
-<<<<<<< HEAD
         json_data = SilkOrderedDict()
 
         empty = True
@@ -329,22 +265,6 @@
 
         else:
             return json_data
-
-    def make_numpy(self, data=None):
-        if self._storage == "numpy":
-            if data is not None:
-                self._data[:] = data
-
-            return
-
-        old_data = self.json()
-        data = np.zeros(dtype=self._dtype, shape=(1,))
-        self._init(self._parent(), "numpy", data[0])
-        self._storage_enum = self._storage_names.index("numpy")
-
-        for prop, value in old_data.items():
-            self._set_prop(prop, value, _prop_setter_json)
-=======
         """Returns a JSON representation of the Silk object
         """
         if self.storage == "json":
@@ -550,13 +470,11 @@
         self._data = data
         self._storage_nonjson_children = set([id(p) for p in self._children.values()])
         self.storage = "mixed"
->>>>>>> a6dfd60d
 
     def _construct(self, prop_setter, *args, **kwargs):
         prop_data = {}
 
         if len(args) > len(self._positional_args):
-<<<<<<< HEAD
             message = "{0}() takes {1} positional arguments but {2} were given"\
                 .format(self.__class__.__name__, len(self._positional_args), len(args))
             raise TypeError(message)
@@ -566,19 +484,6 @@
 
         for arg_name, arg_value in kwargs.items():
             if arg_name in prop_data:
-=======
-            message = "{0}() takes {1} positional arguments \
-but {2} were given".format(
-              self.__class__.__name__,
-              len(self._positional_args),
-              len(args)
-            )
-            raise TypeError(message)
-        for anr, a in enumerate(args):
-            propdict[self._positional_args[anr]] = a
-        for argname, a in kwargs.items():
-            if argname in propdict:
->>>>>>> a6dfd60d
                 message = "{0}() got multiple values for argument '{1}'"
                 message = message.format(self.__class__.__name__, arg_name)
                 raise TypeError(message)
@@ -602,20 +507,10 @@
             else:
                 plural = "s"
                 missing_txt = ", ".join(missing_required[:-1]) + \
-<<<<<<< HEAD
                     ", and" + missing_required[-1]
 
             message = "{0}() missing {1} positional argument{2}: {3}"\
                 .format(self.__class__.__name__, len(missing_required), plural, missing_txt)
-=======
-                    ", and " + missing_required[-1]
-            message = "{0}() missing {1} positional argument{2}: {3}".format(
-              self.__class__.__name__,
-              len(missing_required),
-              plural,
-              missing_txt
-            )
->>>>>>> a6dfd60d
             raise TypeError(message)
 
         for prop_name in self._props:
@@ -640,7 +535,7 @@
         self._storage_enum = self._storage_names.index(storage)
 
     def __dir__(self):
-        return dir(type(self))
+        return dir(type(self)) #Eh?
 
     def __setattr__(self, attr, value):
         if attr.startswith("_") or attr == "storage":
@@ -651,25 +546,6 @@
 
     def _set_prop(self, prop, value, child_prop_setter):
         try:
-<<<<<<< HEAD
-            is_elementary = self._props[prop]["elementary"]
-
-        except KeyError:
-            raise AttributeError(prop)
-
-        if is_elementary:
-            if self._storage == "numpy":
-                if value is None and self._has_optional:
-                    value = np.ma.masked
-
-            else:
-                typename = self._props[prop]["typename"]
-                data_type = _typenames[typename]
-                value = data_type(value)
-
-            self._data[prop] = value
-
-=======
             p = self._props[prop]
         except KeyError:
             raise AttributeError(prop)
@@ -688,7 +564,6 @@
                         t = typenames._silk_types[typename]
                     value = t(value)
                 self._data[prop] = value
->>>>>>> a6dfd60d
         else:
             child = self._children[prop]
             if self.storage == "numpy" and p.get("var_array", False):
@@ -710,24 +585,8 @@
 
     def __getattr__(self, attr):
         try:
-            is_elementary = self._props[attr]["elementary"]
-
+            ele = self._props[attr]["elementary"]
         except KeyError:
-<<<<<<< HEAD
-            raise AttributeError(attr)
-
-        if is_elementary:
-            value = self._data[attr]
-
-        else:
-            value = self._children[attr]
-
-        if value is np.ma.masked:
-            return None
-
-        else:
-            return value
-=======
             raise AttributeError(attr) from None
         if ele:
             if self.storage == "numpy":
@@ -741,29 +600,10 @@
             if ret._is_none:
                 ret = None
         return ret
->>>>>>> a6dfd60d
 
     # TODO cleanup
     def _print(self, spaces):
-<<<<<<< HEAD
-        as_str = "{0} (\n".format(self.__class__.__name__)
-
-        for prop_name in self._props:
-            prop = self._props[prop_name]
-            value = getattr(self, prop_name)
-            if prop["optional"]:
-                if value is None:
-                    continue
-
-            if self._storage == "numpy" and prop["elementary"]:
-                if value.dtype == '|S10':
-                    sub_string = '"' + value.decode() + '"'
-
-=======
-        name = ""
-        if not self._anonymous:
-            name = self.__class__.__name__ + " "
-        ret = "{0}(\n".format(name)
+        ret = "{0} (\n".format(self.__class__.__name__)
         for propname in self._props:
             prop = self._props[propname]
             value = getattr(self, propname)
@@ -774,16 +614,13 @@
                 substr = value
                 if self._data[propname].dtype.kind == 'S':
                     substr = '"' + value + '"'
->>>>>>> a6dfd60d
                 else:
-                    sub_string = str(value)
-            else:
-                sub_string = value._print(spaces+2)
-
-            as_str += "{0}{1} = {2},\n".format(" " * (spaces+2), prop_name, sub_string)
-
-        as_str += "{0})".format(" " * spaces)
-        return as_str
+                    substr = str(value)
+            else:
+                substr = value._print(spaces+2)
+            ret += "{0}{1} = {2},\n".format(" " * (spaces+2), propname, substr)
+        ret += "{0})".format(" " * spaces)
+        return ret
 
     def __str__(self):
         return self._print(0)

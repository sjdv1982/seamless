--- conflicted
+++ resolved
@@ -359,13 +359,6 @@
                 has_key = await sink.has_key(key)
                 if has_key:
                     await sink.delete_key(key)
-<<<<<<< HEAD
-        elif type == "buffer length":
-            if not isinstance(value, int):
-                raise DatabaseError("Malformed SET buffer length request")
-            length = str(value).encode()
-            key = "bfl-" + checksum
-=======
         elif type == "buffer info":
             try:
                 if not isinstance(value, dict):
@@ -375,7 +368,6 @@
                 raise DatabaseError("Malformed SET buffer info request") from None
             buffer_info = json.dumps(value).encode()
             key = "bfi-" + checksum
->>>>>>> a2042fae
             for sink, sink_config in self.db_sinks:
                 await sink.set(key, buffer_info)
         elif type == "semantic-to-syntactic":

"""
Seamless communion server
Upon startup:
- Reads all comma-separated URLs in SEAMLESS_COMMUNION_INCOMING and tries to establish communion with them
- Reads the port in SEAMLESS_COMMUNION_OUTGOING and listens on that port for incoming communion attempts
- Every Seamless instance has a unique and random identifier; communion is only established once for each ID
"""


"""
Servable things:
- Checksum to buffer (very generic; make it that incref is done for tf_checksum-to-transformation-JSON)
For this, there is a buffer status API, which can return:
    -2: checksum unknown
    -1: buffer too large
    0: buffer available remotely
    1: buffer available locally

- Checksum to bufferlength
- Semantic-to-syntactic checksum
- transformation jobs
- build module jobs
Jobs are submitted by checksum. There is also a job status API, which can return
    a code and a return value. The return value depends on the code:
    -3: Job checksum is unknown (cache miss in the server's checksum to buffer)
        None is returned.
    -2: Job input checksums are unknown. None is returned.
    -1: Job is not runnable. None is returned.
    0: Job has exception. Exception is returned as a string
    1: Job is runnable. None is returned.
    2: Job is running; progress and preliminary checksum are returned
    3: Job is known; job checksum is returned.
Finally, the job API has an (async) wait method, that blocks until the job updates
(final result, preliminary result, or new progress)

Submitting a job is quick. After submission, the wait method is called.
Finally, the results are retrieved, resulting in a code 0, a code 3, or
 occasionally a negative code (leading to re-evaluation).

The server may allow hard cancel/clear exception of a job (by checksum).
Normally, this is only done for servers behind a supervisor front-end, where
 the supervisor can do load-balancing and retries where needed.

Checksum-to-buffer requests can be forwarded to remote Seamless instances,
 (servant acting as a master) but job requests are not.

Jobs may include meta-data,
 containing e.g. information about required packages, memory requirements,
 estimated CPU time, etc.
However, this is beyond the scope of communion.
Meta-data for a job may be stored in a provenance server.
A supervisor might accept job requests and forward them to registered
 Seamless servants, based on the meta-data that it retrieves from this server.
Likewise, the job status API never return an exception value or checksum.
 A provenance server might store these exceptions based on the job checksum
 and meta-data. These may be managed by a supervisor, which may decide its

 """

import time

MAX_STARTUP = 5

class CommunionError(Exception):
    pass


import logging
logger = logging.getLogger("seamless")

def print_info(*args):
    msg = " ".join([str(arg) for arg in args])
    logger.info(msg)

def print_warning(*args):
    msg = " ".join([str(arg) for arg in args])
    logger.warning(msg)

def print_debug(*args):
    msg = " ".join([str(arg) for arg in args])
    logger.debug(msg)

def print_error(*args):
    msg = " ".join([str(arg) for arg in args])
    logger.error(msg)

def is_port_in_use(address, port): # KLUDGE: For some reason, websockets does not test this??
    import socket
    with socket.socket(socket.AF_INET, socket.SOCK_STREAM) as s:
        return s.connect_ex((address, port)) == 0

WAIT_TIME = 1.5 # time to wait for network connections after a new manager

import os, sys, asyncio, time, functools, json, traceback, base64, websockets
from weakref import WeakSet
from .communion_client import communion_client_manager

incoming = []
_incoming = os.environ.get("SEAMLESS_COMMUNION_INCOMING")
if _incoming:
    for url in _incoming.split(","):
        try:
            # TODO: validate URL
            incoming.append(url)
        except TypeError:
            print_error("SEAMLESS_COMMUNION_INCOMING: invalid URL '%s'" % url)

outgoing = None
_outgoing = os.environ.get("SEAMLESS_COMMUNION_OUTGOING")
if _outgoing:
    try:
        outgoing = int(_outgoing)
    except TypeError:
        print_error("SEAMLESS_COMMUNION_OUTGOING: invalid port '%s'" % outgoing)
    outgoing_address = os.environ.get("SEAMLESS_COMMUNION_OUTGOING_ADDRESS")
    if outgoing_address is None:
        outgoing_address = "localhost"

# Default configuration for being a master, i.e. on using other peers as a service
default_master_config = {
    "buffer": True,
    "buffer_status": True,
    "buffer_length": True,
    "transformation_job": False,
    "transformation_status": False,
    "semantic_to_syntactic": True,
}

# Default configuration for being a servant, i.e. on providing services to other peers
default_servant_config = {
    "buffer": "small", # only return small buffers (< 10 000 bytes)
    "buffer_status": "small",
    "buffer_length": True,
    "transformation_job": False,
    "transformation_status": False,
    "semantic_to_syntactic": True,
    "hard_cancel": False,  # allow others to hard cancel our jobs
    "clear_exception": False, # allow others to clear exceptions on our jobs
}

import numpy as np
def communion_encode(msg):
    assert msg["mode"] in ("request", "response")
    m = 'SEAMLESS'.encode()
    tip = b'\x00' if msg["mode"] == "request" else b'\x01'
    m += tip

    m += np.uint32(msg["id"]).tobytes()
    remainder = msg.copy()
    remainder.pop("mode")
    remainder.pop("id")
    remainder.pop("content")
    if len(remainder.keys()):
        rem = json.dumps(remainder).encode()
        nrem = np.uint32(len(rem)).tobytes()
        m += nrem
        m += rem
    else:
        m += b'\x00\x00\x00\x00'
    content = msg["content"]
    if content is None:
        m += b'\x00'
    else:
        assert isinstance(content, (str, int, float, bytes, bool, tuple)), content
        if isinstance(content, bool):
            is_str = b'\x01'
        elif isinstance(content, (int, float, tuple)):
            is_str = b'\x04'
        else:
            is_str = b'\x03' if isinstance(content, str) else b'\x02'
        m += is_str
        if isinstance(content, str):
            content = content.encode()
        elif isinstance(content, bool):
            content = b'\x01' if content else b'\x00'
        elif isinstance(content, (int, float, tuple)):
            content = json.dumps(content).encode()
        m += content
    assert communion_decode(m) == msg, (communion_decode(m), msg)
    return m

def communion_decode(m):
    assert isinstance(m, bytes)
    message = {}
    head = 'SEAMLESS'.encode()
    assert m[:len(head)] == head
    m = m[len(head):]
    tip = m[:1]
    m = m[1:]
    assert tip == b'\x01' or tip == b'\x00', tip
    message["mode"] = "request" if tip == b'\x00' else "response"
    l1, l2 = m[:4], m[4:8]
    m = m[8:]
    message["id"] = np.frombuffer(l1,np.uint32)[0]
    nrem = np.frombuffer(l2,np.uint32)[0]
    if nrem:
        rem = m[:nrem]
        rem = rem.decode()
        rem = json.loads(rem)
        message.update(rem)
        m = m[nrem:]
    is_str = m[:1]
    if is_str == b'\x00':
        content = None
    elif is_str == b'\x01':
        content = True if m[1:] == b'\x01' else False
    elif is_str == b'\x04':
        content = json.loads(m[1:])
        if isinstance(content, list):
            content = tuple(content)
    else:
        assert is_str == b'\x03' or is_str == b'\x02'
        content = m[1:]
        if is_str == b'\x03':
            content = content.decode()
    message["content"] = content
    return message

class CommunionServer:
    future = None
    PROTOCOL = ("seamless", "communion", "0.2.1")
    _started = False
    _started_outgoing = False
    _to_start_incoming = None
    def __init__(self):
        self.config_master = default_master_config.copy()
        self.config_servant = default_servant_config.copy()
        cid = os.environ.get("SEAMLESS_COMMUNION_ID")
        if cid is None:
            cid = hash(int(id(self)) + int(10000*time.time()))
        self.id = cid
        self.peers = {}
        self.message_count = {}
        self.futures = {}
        self.ready = WeakSet()

    def configure_master(self, config=None, **update):
        if self._started_outgoing and any(list(update.values())):
            print_warning("CommunionServer has already started, added functionality will not be taken into account for existing peers", file=sys.stderr)
        if config is not None:
            for key in config:
                assert key in default_master_config, key
            self.config_master = config.copy()
        for key in update:
            assert key in default_master_config, key
        self.config_master.update(update)

    def configure_servant(self, config=None, **update):
        if self.future is not None:
            raise Exception("Cannot configure CommunionServer, it has already started")
        if config is not None:
            for key in config:
                assert key in default_servant_config, key
            self.config_servant = config.copy()
        self.config_servant.update(update)

    async def _listen_peer(self, websocket, peer_config, incoming=False):
        all_peer_ids = [peer["id"] for peer in self.peers.values()]
        if peer_config["id"] in all_peer_ids:
            return
        if peer_config["protocol"] != list(self.PROTOCOL):
            print_warning("Protocol mismatch, peer '%s': %s, our protocol: %s" % (peer_config["id"], peer_config["protocol"], self.PROTOCOL))
            await websocket.send("Protocol mismatch: %s" % str(self.PROTOCOL))
            websocket.close()
            return
        else:
            await websocket.send("Protocol OK")
        protocol_message = await websocket.recv()
        if protocol_message != "Protocol OK":
            return
        print_debug("listen_peer", peer_config)
        self.peers[websocket] = peer_config
        self.message_count[websocket] = 1000 if incoming else 0
        self.futures[websocket] = {}
        communion_client_manager.add_servant(
            websocket,
            peer_config["id"],
            config_servant=peer_config["servant"],
            config_master=self.config_master
        )

        try:
            while 1:
                message = await websocket.recv()
                asyncio.ensure_future(self._process_message_from_peer(websocket, message))
        except (websockets.exceptions.ConnectionClosed, ConnectionResetError):
            pass
        except Exception:
            print_error(traceback.format_exc())
        finally:
            self.peers.pop(websocket)
            self.message_count.pop(websocket)
            self.futures.pop(websocket)
            communion_client_manager.remove_servant(websocket)

    async def _connect_incoming(self, config, url, url0):
        import websockets
        def start_incoming():
            try:
                self._to_start_incoming.remove(url0)
            except (ValueError, AttributeError):
                pass
        try:
            ok = False
            async with websockets.connect(url) as websocket:
                await websocket.send(json.dumps(config))
                peer_config = await websocket.recv()
                peer_config = json.loads(peer_config)
                print_warning("INCOMING", self.id, peer_config["id"])
                start_incoming()
                ok = True
                await self._listen_peer(websocket, peer_config, incoming=True)
        finally:
            if not ok:
                start_incoming()
    async def _serve_outgoing(self, config, websocket, path):
        peer_config = await websocket.recv()
        peer_config = json.loads(peer_config)
        print_warning("OUTGOING", self.id, peer_config["id"])
        await websocket.send(json.dumps(config))
        await self._listen_peer(websocket, peer_config)

    async def _start(self):
<<<<<<< HEAD
        if self._started:
            return
        config = {
            "protocol": self.PROTOCOL,
            "id": self.id,
            "master": self.config_master,
            "servant": self.config_servant
        }
        import websockets

        coros = []
        if outgoing is not None:
            if is_port_in_use(outgoing_address, outgoing): # KLUDGE
                print("ERROR: outgoing port %d already in use" % outgoing)
                raise Exception
            server = functools.partial(self._serve_outgoing, config)
            coro_server = websockets.serve(server, outgoing_address, outgoing)
            print("Set up a communion outgoing port %d" % outgoing)
        if len(incoming):
            self._to_start_incoming = incoming.copy()
        for url in incoming:
            url0 = url
            if not url.startswith("ws://") and not url.startswith("wss://"):
                url = "ws://" + url
            coro = self._connect_incoming(config, url, url0)
            coros.append(coro)

        if outgoing is not None:
            await coro_server
        self._started_outgoing = True
        if len(coros):
            await asyncio.gather(*coros)
        self._started = True
=======
        try:
            if self._started:
                return
            config = {
                "protocol": self.PROTOCOL,
                "id": self.id,
                "master": self.config_master,
                "servant": self.config_servant
            }
            import websockets

            coros = []
            if outgoing is not None:
                if is_port_in_use(outgoing_address, outgoing): # KLUDGE
                    print_error("outgoing port %d already in use" % outgoing)
                    raise Exception
                server = functools.partial(self._serve_outgoing, config)
                coro_server = websockets.serve(server, outgoing_address, outgoing)
                print_info("Set up a communion outgoing port %d" % outgoing)
            if len(incoming):
                self._to_start_incoming = incoming.copy()
            for url in incoming:
                url0 = url
                if not url.startswith("ws://") and not url.startswith("wss://"):
                    url = "ws://" + url
                coro = self._connect_incoming(config, url, url0)
                coros.append(coro)

            if outgoing is not None:
                await coro_server
            self._started_outgoing = True
            if len(coros):
                await asyncio.gather(*coros)
        finally:
            self._started_outgoing = True
            self._started = True
>>>>>>> b1682687

    async def _startup(self):
        print_debug("Communion server startup commencing")
        try:
            t = time.time()
            while 1:
                if communion_server._started_outgoing:
                    if communion_server._to_start_incoming is None or not len(communion_server._to_start_incoming):
                        break
                await asyncio.sleep(0.05)
                print_debug("Communion server startup waiting")
                if time.time() - t > MAX_STARTUP:
                    print_error("Communion server startup timed out")
                    break
        except:
            import traceback
            print_error("Communion server startup exception")
            print_error(traceback.format_exc())
        finally:
            print_info("Communion server startup complete")

    def start(self):
        if self.future is not None:
            return
        coro = self._start()
        self.future = asyncio.ensure_future(coro)
        self.startup = asyncio.ensure_future(self._startup())


    async def _process_transformation_request(self, transformation, transformer, peer):
        tcache = transformation_cache
        remote_pins = []
        for pinname in transformation:
            if pinname.startswith("__"):
                continue
            celltype, subcelltype, sem_checksum = transformation[pinname]
            checksum2 = await tcache.serve_semantic_to_syntactic(
                sem_checksum, celltype, subcelltype,
                peer
            )
            checksum2 = checksum2[0]
            assert isinstance(checksum2, bytes)
            buffer = buffer_cache.get_buffer(checksum2)
            if buffer is not None:
                continue
            coro = get_buffer_remote(
                checksum2,
<<<<<<< HEAD
=======
                buffer_cache,
>>>>>>> b1682687
                peer
            )
            remote_pins.append((checksum2, coro))
        if len(remote_pins):
            buffers = await asyncio.gather(*[rp[1] for rp in remote_pins])
            for n in range(len(buffers)):
                buffer = buffers[n]
                if buffer is not None:
                    buffer_cache.cache_buffer(remote_pins[n][0], buffer, False)

        await tcache.incref_transformation(
            transformation, transformer
        )

    async def _process_request_from_peer(self, peer, message):
        type = message["type"]
        message_id = message["id"]
        content = message["content"]
        result = None
        error = False

        try:
            if type == "transformation_hard_cancel":
                assert self.config_servant["hard_cancel"]
                checksum = bytes.fromhex(content)
                transformation_cache.hard_cancel(tf_checksum=checksum)
                result = "OK"

            elif type == "transformation_clear_exception":
                assert self.config_servant["clear_exception"]
                checksum = bytes.fromhex(content)
                transformation_cache.clear_exception(tf_checksum=checksum)
                result = "OK"

            elif type == "buffer_status":
                assert self.config_servant[type]
                checksum = bytes.fromhex(content)
                async def func():
                    buffer = buffer_cache.get_buffer(checksum)
                    # TODO: use buffer_check instead, and obtain buffer length
                    print_debug("STATUS SERVE BUFFER", buffer, checksum.hex())
                    if buffer is not None:
                        if len(buffer) < 10000:
                            return 1
                        status = self.config_servant["buffer_status"]
                        if status == "small":
                            return -1
                    peer_id = self.peers[peer]["id"]
                    result = await communion_client_manager.remote_buffer_status(
                        checksum, peer_id
                    )
                    if result == True:
                        return 0
                    else:
                        return -2
                result = await func()
<<<<<<< HEAD
                pr("BUFFER STATUS", checksum.hex(), result)
=======
                print_info("BUFFER STATUS", checksum.hex(), result)
>>>>>>> b1682687

            elif type == "buffer":
                assert self.config_servant[type]
                checksum = bytes.fromhex(content)
                result = get_buffer(
                    checksum, buffer_cache
                )
                if result is None:
                    peer_id = self.peers[peer]["id"]
                    result = await get_buffer_remote(
                        checksum,
<<<<<<< HEAD
                        remote_peer_id=peer_id
                    )
                ###pr("BUFFER", checksum.hex(), result)
=======
                        buffer_cache,
                        remote_peer_id=peer_id
                    )
                print_debug("BUFFER", checksum.hex(), result)
>>>>>>> b1682687

            elif type == "buffer_length":
                assert self.config_servant[type]
                checksum = bytes.fromhex(content)
                result = buffer_cache.get_buffer_length(checksum)
                if result is None:
                    peer_id = self.peers[peer]["id"]
                    result = await get_buffer_length_remote(
                        checksum,
                        buffer_cache,
                        remote_peer_id=peer_id
                    )
                print_info("BUFFERLENGTH", checksum.hex(), result)


<<<<<<< HEAD

=======
>>>>>>> b1682687
            elif type == "semantic_to_syntactic":
                assert self.config_servant["semantic_to_syntactic"]
                checksum, celltype, subcelltype = content
                checksum = bytes.fromhex(checksum)
                peer_id = self.peers[peer]["id"]
                tcache = transformation_cache
                result = await tcache.serve_semantic_to_syntactic(
                    checksum, celltype, subcelltype,
                    peer_id
                )
                if isinstance(result, list):
                    result = tuple([r.hex() for r in result])

            elif type == "transformation_status":
                assert self.config_servant[type]
                checksum = bytes.fromhex(content)
                peer_id = self.peers[peer]["id"]
                tcache = transformation_cache
                result = await tcache.serve_transformation_status(
                    checksum, peer_id
                )
                if isinstance(result[-1], bytes):
                    result = (*result[:-1], result[-1].hex())

            elif type == "transformation_job":
                assert self.config_servant[type]
                checksum = bytes.fromhex(content)
                peer_id = self.peers[peer]["id"]
                transformer = RemoteTransformer(
                    checksum, peer_id
                )
                tcache = transformation_cache
                transformation = await tcache.serve_get_transformation(checksum, peer_id)
                coro = self._process_transformation_request(
                    transformation, transformer, peer
                )
                asyncio.ensure_future(coro)
                result = "OK"

            elif type == "transformation_wait":
                checksum = bytes.fromhex(content)
                peer_id = self.peers[peer]["id"]
                tcache = transformation_cache
                await tcache.remote_wait(checksum, peer_id)
                result = "OK"

            elif type == "transformation_cancel":
                assert self.config_servant["transformation_job"]
                checksum = bytes.fromhex(content)
                peer_id = self.peers[peer]["id"]
                tcache = transformation_cache
                key = checksum, peer_id
                transformation = await tcache.serve_get_transformation(checksum, peer_id)
                rem_transformer = tcache.remote_transformers.get(key)
                if key is not None:
                    tcache.decref_transformation(transformation, rem_transformer)

        except Exception as exc:
            print_error(traceback.format_exc())
            error = True
            result = repr(exc)
        finally:
            print_debug("REQUEST", message_id)
            response = {
                "mode": "response",
                "id": message_id,
                "content": result
            }
            if error:
                response["error"] = True
            msg = communion_encode(response)
            assert isinstance(msg, bytes)
            try:
                peer_id = self.peers[peer]["id"]
                print_info("  Communion response: send %d bytes to peer '%s' (#%d)" % (len(msg), peer_id, response["id"]))
                print_debug("  RESPONSE:", msg, "/RESPONSE")
            except KeyError:
                pass
            else:
                await peer.send(msg)

    def _process_response_from_peer(self, peer, message):
        message_id = message["id"]
        content = message["content"]
        print_debug("RESPONSE", message_id)
        future = self.futures[peer][message_id]
        if message.get("error"):
            future.set_exception(CommunionError(content))
        else:
            if not future.cancelled():
                future.set_result(content)

    async def _process_message_from_peer(self, peer, msg):
        message = communion_decode(msg)
        peer_id = self.peers[peer]["id"]
        report = "  Communion %s: receive %d bytes from peer '%s' (#%d)"
<<<<<<< HEAD
        pr(report  % (message["mode"], len(msg), peer_id, message["id"]), message.get("type"))
        #print("message from peer", self.peers[peer]["id"], ": ", message)
=======
        print_info(report  % (message["mode"], len(msg), peer_id, message["id"]), message.get("type"))
        print_debug("message from peer", self.peers[peer]["id"], ": ", message)
>>>>>>> b1682687
        mode = message["mode"]
        assert mode in ("request", "response"), mode
        if mode == "request":
            return await self._process_request_from_peer(peer, message)
        else:
            return self._process_response_from_peer(peer, message)

    async def client_submit(self, message, peer):
        assert peer in self.peers, (peer, self.peers.keys())
        message_id = self.message_count[peer] + 1
        self.message_count[peer] = message_id
        future = asyncio.Future()
        self.futures[peer][message_id] = future
        message = message.copy()
        message.update({
            "mode": "request",
            "id": message_id,
        })
        msg = communion_encode(message)
        peer_id = self.peers[peer]["id"]
        print_info("  Communion request: send %d bytes to peer '%s' (#%d)" % (len(msg), peer_id, message["id"]), message["type"])
        await peer.send(msg)
        result = await future
        self.futures[peer].pop(message_id)
        return result


communion_server = CommunionServer()
from .core.cache.transformation_cache import transformation_cache, RemoteTransformer
from .core.cache.buffer_cache import buffer_cache
from .core.protocol.get_buffer import get_buffer, get_buffer_remote, get_buffer_length_remote<|MERGE_RESOLUTION|>--- conflicted
+++ resolved
@@ -321,7 +321,6 @@
         await self._listen_peer(websocket, peer_config)
 
     async def _start(self):
-<<<<<<< HEAD
         if self._started:
             return
         config = {
@@ -355,44 +354,6 @@
         if len(coros):
             await asyncio.gather(*coros)
         self._started = True
-=======
-        try:
-            if self._started:
-                return
-            config = {
-                "protocol": self.PROTOCOL,
-                "id": self.id,
-                "master": self.config_master,
-                "servant": self.config_servant
-            }
-            import websockets
-
-            coros = []
-            if outgoing is not None:
-                if is_port_in_use(outgoing_address, outgoing): # KLUDGE
-                    print_error("outgoing port %d already in use" % outgoing)
-                    raise Exception
-                server = functools.partial(self._serve_outgoing, config)
-                coro_server = websockets.serve(server, outgoing_address, outgoing)
-                print_info("Set up a communion outgoing port %d" % outgoing)
-            if len(incoming):
-                self._to_start_incoming = incoming.copy()
-            for url in incoming:
-                url0 = url
-                if not url.startswith("ws://") and not url.startswith("wss://"):
-                    url = "ws://" + url
-                coro = self._connect_incoming(config, url, url0)
-                coros.append(coro)
-
-            if outgoing is not None:
-                await coro_server
-            self._started_outgoing = True
-            if len(coros):
-                await asyncio.gather(*coros)
-        finally:
-            self._started_outgoing = True
-            self._started = True
->>>>>>> b1682687
 
     async def _startup(self):
         print_debug("Communion server startup commencing")
@@ -440,10 +401,6 @@
                 continue
             coro = get_buffer_remote(
                 checksum2,
-<<<<<<< HEAD
-=======
-                buffer_cache,
->>>>>>> b1682687
                 peer
             )
             remote_pins.append((checksum2, coro))
@@ -500,11 +457,7 @@
                     else:
                         return -2
                 result = await func()
-<<<<<<< HEAD
-                pr("BUFFER STATUS", checksum.hex(), result)
-=======
                 print_info("BUFFER STATUS", checksum.hex(), result)
->>>>>>> b1682687
 
             elif type == "buffer":
                 assert self.config_servant[type]
@@ -516,16 +469,9 @@
                     peer_id = self.peers[peer]["id"]
                     result = await get_buffer_remote(
                         checksum,
-<<<<<<< HEAD
-                        remote_peer_id=peer_id
-                    )
-                ###pr("BUFFER", checksum.hex(), result)
-=======
-                        buffer_cache,
                         remote_peer_id=peer_id
                     )
                 print_debug("BUFFER", checksum.hex(), result)
->>>>>>> b1682687
 
             elif type == "buffer_length":
                 assert self.config_servant[type]
@@ -541,10 +487,6 @@
                 print_info("BUFFERLENGTH", checksum.hex(), result)
 
 
-<<<<<<< HEAD
-
-=======
->>>>>>> b1682687
             elif type == "semantic_to_syntactic":
                 assert self.config_servant["semantic_to_syntactic"]
                 checksum, celltype, subcelltype = content
@@ -641,13 +583,8 @@
         message = communion_decode(msg)
         peer_id = self.peers[peer]["id"]
         report = "  Communion %s: receive %d bytes from peer '%s' (#%d)"
-<<<<<<< HEAD
-        pr(report  % (message["mode"], len(msg), peer_id, message["id"]), message.get("type"))
-        #print("message from peer", self.peers[peer]["id"], ": ", message)
-=======
         print_info(report  % (message["mode"], len(msg), peer_id, message["id"]), message.get("type"))
         print_debug("message from peer", self.peers[peer]["id"], ": ", message)
->>>>>>> b1682687
         mode = message["mode"]
         assert mode in ("request", "response"), mode
         if mode == "request":

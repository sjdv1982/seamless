"""Seamless: framework for interoperable interactive computing

Copyright 2016-2020, Sjoerd de Vries
"""

VERBOSE = False

import sys
import time
import functools
import traceback

import asyncio

<<<<<<< HEAD
nest_asyncio = None


"""
# Jupyter notebook; DISABLED, as it does not work properly!

if asyncio.get_event_loop().is_running():
    import nest_asyncio
    nest_asyncio.apply()
"""
=======
import logging
logger = logging.getLogger("seamless")
>>>>>>> b1682687

from abc import abstractmethod
class Wrapper:
    @abstractmethod
    def _unwrap(self):
        pass
    @abstractmethod
    def set(self, value):
        pass

#Dependencies of seamless

# 1. hard dependencies; without these, "import seamless" will fail.
# Still, if necessary, some of these dependencies could be removed, but seamless would have to be more minimalist in loading its lib

import numpy as np

if np.dtype(np.object).itemsize != 8:
    raise ImportError("Seamless requires a 64-bit system")

#silk must be imported before mixed
from . import silk
from . import mixed

ipython_instance = None
ipy_error = "Seamless was not imported inside IPython"

running_in_jupyter = False
if "get_ipython" in sys.modules["__main__"].__dict__:
    try:
        from IPython import get_ipython
    except ImportError:
        ipy_error = "Cannot find IPython"
    else:
        ipython_instance = get_ipython()
        if ipython_instance is None:
            ipy_error = "Seamless was not imported inside IPython"
        else:
            TerminalInteractiveShell = type(None)
            try:
                from IPython.terminal.interactiveshell import TerminalInteractiveShell
            except ImportError:
                pass
            if isinstance(ipython_instance, TerminalInteractiveShell):
                ipython_instance.enable_gui("asyncio")
            elif asyncio.get_event_loop().is_running(): # Jupyter notebook
                running_in_jupyter = True
<<<<<<< HEAD
                if nest_asyncio is not None:
                    ipython_instance.magic("autoawait False")
=======
>>>>>>> b1682687

def verify_sync_translate():
    if running_in_jupyter:
        raise RuntimeError("'ctx.translate()' cannot be called from within Jupyter. Use 'await ctx.translation()' instead")
    elif asyncio.get_event_loop().is_running():
        raise RuntimeError("'ctx.translate()' cannot be called from within a coroutine. Use 'await ctx.translation()' instead")

def verify_sync_compute():
    if running_in_jupyter:
        raise RuntimeError("'ctx.compute()' cannot be called from within Jupyter. Use 'await ctx.computation()' instead")
    elif asyncio.get_event_loop().is_running():
        raise RuntimeError("'ctx.compute()' cannot be called from within a coroutine. Use 'await ctx.computation()' instead")

if ipy_error is None:
    last_exception = None
    def new_except_hook(etype, evalue, tb):
        global last_exception
        exc = traceback.format_exception(etype, evalue, tb)
        if exc != last_exception:
            last_exception = exc
            print("".join(exc))

    def patch_excepthook():
        sys.excepthook = new_except_hook
    patch_excepthook()

else:
    pass

def deactivate_transformations():
    from .core.cache.transformation_cache import transformation_cache
    transformation_cache.active = False

def activate_transformations():
    from .core.cache.transformation_cache import transformation_cache
    transformation_cache.active = True

def run_transformation(checksum):
    from .core.cache.transformation_cache import transformation_cache
    return transformation_cache.run_transformation(checksum)


from .silk import Silk
from .shareserver import shareserver
from .communion_server import communion_server
from .core.transformation import set_ncores
from .get_hash import get_hash, get_dict_hash
from .core.cache.database_client import database_sink, database_cache
from . import debugger
"""
from . import pandeval
from .pandeval.core.computation.eval import eval
pandeval.eval = eval
del eval
"""<|MERGE_RESOLUTION|>--- conflicted
+++ resolved
@@ -12,21 +12,8 @@
 
 import asyncio
 
-<<<<<<< HEAD
-nest_asyncio = None
-
-
-"""
-# Jupyter notebook; DISABLED, as it does not work properly!
-
-if asyncio.get_event_loop().is_running():
-    import nest_asyncio
-    nest_asyncio.apply()
-"""
-=======
 import logging
 logger = logging.getLogger("seamless")
->>>>>>> b1682687
 
 from abc import abstractmethod
 class Wrapper:
@@ -74,11 +61,6 @@
                 ipython_instance.enable_gui("asyncio")
             elif asyncio.get_event_loop().is_running(): # Jupyter notebook
                 running_in_jupyter = True
-<<<<<<< HEAD
-                if nest_asyncio is not None:
-                    ipython_instance.magic("autoawait False")
-=======
->>>>>>> b1682687
 
 def verify_sync_translate():
     if running_in_jupyter:

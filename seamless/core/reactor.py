--- conflicted
+++ resolved
@@ -116,15 +116,9 @@
         self._pending_updates += 1
 
         if self._pins[input_pin].dtype == "signal":
-<<<<<<< HEAD
-            self.reactor.process_input(input_pin, value)
+            self.reactor.process_input(input_pin, value, resource_name)
         else:
-            work = partial(self.reactor.process_input, input_pin, value)
-=======
-            f(input_pin, value, resource_name)
-        else:
-            work = partial(f, input_pin, value, resource_name)
->>>>>>> 30009653
+            work = partial(self.reactor.process_input, input_pin, value, resource_name)
             seamless.add_work(work)
 
     def receive_registrar_update(self, registrar_name, key, namespace_name):

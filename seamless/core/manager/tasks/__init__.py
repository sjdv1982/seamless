import weakref
import asyncio
from asyncio import CancelledError
import traceback

import logging
logger = logging.getLogger("seamless")

def print_info(*args):
    msg = " ".join([str(arg) for arg in args])
    logger.info(msg)

def print_warning(*args):
    msg = " ".join([str(arg) for arg in args])
    logger.warning(msg)

def print_debug(*args):
    msg = " ".join([str(arg) for arg in args])
    logger.debug(msg)

def print_error(*args):
    msg = " ".join([str(arg) for arg in args])
    logger.error(msg)

def is_equal(old, new):
    if new is None:
        return False
    if len(old) != len(new):
        return False
    for k in old:
        if old[k] != new[k]:
            return False
    return True

class Task:
    _realtask = None
    _awaiting = False
    _canceled = False
    future = None

    def __init__(self, manager, *args, **kwargs):
        if isinstance(manager, weakref.ref):
            manager = manager()
        assert isinstance(manager, Manager)
        self._dependencies = []
        taskmanager = manager.taskmanager
        if self.refkey is not None:
            reftask = taskmanager.reftasks.get(self.refkey)
            if reftask is not None:
                self.set_realtask(reftask)
                return
            else:
                taskmanager.reftasks[self.refkey] = self
                taskmanager.rev_reftasks[self] = self.refkey
        self.manager = weakref.ref(manager)
        self.refholders = [self] # tasks that are value-identical to this one,
                                # of which this one is the realtask

        taskmanager._task_id_counter += 1
        self.taskid = taskmanager._task_id_counter

    @property
    def refkey(self):
        return None

    @property
    def dependencies(self):
        if self._realtask is not None:
            return self._realtask.dependencies
        else:
            return self._dependencies

    def _root(self):
        root = None
        for dep in self._dependencies:
            deproot = dep._root()
            if root is None:
                root = deproot
            elif deproot is not None:
                assert root is deproot, (root, deproot) # tasks cannot depend on multiple toplevel contexts
        return root

    def set_realtask(self, realtask):
        self._realtask = realtask
        realtask.refholders.append(self)

    async def run(self):
        if self.future is not None:
            print_debug("RUN", self.__class__.__name__, hex(id(self)))
        realtask = self._realtask
        if realtask is not None:
            result = await realtask.run()
            return result
        self._launch()
        assert self.future is not None
        self._awaiting = True
        print_debug("LAUNCHED", self.__class__.__name__, hex(id(self)))
        try:
            await asyncio.shield(self.future)
<<<<<<< HEAD
            ###await self.future
        except CancelledError:
=======
        except CancelledError:
            print_debug("CANCELING", self.__class__.__name__, hex(id(self)))
>>>>>>> b1682687
            self.cancel()
            raise
        print_debug("HAS RUN", self.__class__.__name__, hex(id(self)))
        return self.future.result()

    async def _run0(self, taskmanager):
        await asyncio.shield(taskmanager.await_active())
        await asyncio.shield(communion_server.startup)
        return await self._run()

    def _launch(self):
        manager = self.manager()
        if manager is None or manager._destroyed:
            return
        taskmanager = manager.taskmanager
        if self.future is not None:
            return taskmanager
        taskmanager.run_synctasks()
<<<<<<< HEAD
        #print("LAUNCH", self)
=======
        print_debug("LAUNCH", self.__class__.__name__, hex(id(self)))
>>>>>>> b1682687
        awaitable = self._run0(taskmanager)
        self.future = asyncio.ensure_future(awaitable)
        taskmanager.add_task(self)
        return taskmanager

    def launch(self):
        realtask = self._realtask
        if realtask is not None:
            return realtask.launch()
        self._launch()

    def launch_and_await(self):
        assert not asyncio.get_event_loop().is_running()
        realtask = self._realtask
        if realtask is not None:
            return realtask.launch_and_await()
        # Blocking version of launch
        taskmanager = self._launch()
        self._awaiting = True
        if taskmanager is None:
            raise CancelledError
        taskmanager.loop.run_until_complete(self.future)
        return self.future.result()

    def cancel_refholder(self, refholder):
        assert self._realtask is None
        self.refholders.remove(refholder)
        if not len(self.refholders):
            self.cancel()

    def cancel(self):
        if self._canceled:
            return
        self._canceled = True
        print_debug("CANCEL", self.__class__.__name__, hex(id(self)))
        realtask = self._realtask
        if realtask is not None:
            return realtask.cancel_refholder(self)
        manager = self.manager()
        if self.future is not None:
            if self.future.cancelled():
                return
            self.future.cancel()
        if manager is None or manager._destroyed:
            return
        taskmanager = manager.taskmanager
        taskmanager.cancel_task(self)


from .set_value import SetCellValueTask
from .set_buffer import SetCellBufferTask
from .serialize_buffer import SerializeToBufferTask
from .deserialize_buffer import DeserializeBufferTask
from .checksum import CellChecksumTask, CalculateChecksumTask
from .cell_update import CellUpdateTask
from .get_buffer import GetBufferTask
from .upon_connection import UponConnectionTask, UponBiLinkTask
from ..manager import Manager
from ....communion_server import communion_server<|MERGE_RESOLUTION|>--- conflicted
+++ resolved
@@ -97,13 +97,8 @@
         print_debug("LAUNCHED", self.__class__.__name__, hex(id(self)))
         try:
             await asyncio.shield(self.future)
-<<<<<<< HEAD
-            ###await self.future
-        except CancelledError:
-=======
         except CancelledError:
             print_debug("CANCELING", self.__class__.__name__, hex(id(self)))
->>>>>>> b1682687
             self.cancel()
             raise
         print_debug("HAS RUN", self.__class__.__name__, hex(id(self)))
@@ -122,11 +117,7 @@
         if self.future is not None:
             return taskmanager
         taskmanager.run_synctasks()
-<<<<<<< HEAD
-        #print("LAUNCH", self)
-=======
         print_debug("LAUNCH", self.__class__.__name__, hex(id(self)))
->>>>>>> b1682687
         awaitable = self._run0(taskmanager)
         self.future = asyncio.ensure_future(awaitable)
         taskmanager.add_task(self)

--- conflicted
+++ resolved
@@ -399,28 +399,11 @@
                     else:
                         data_value = await DeserializeBufferTask(manager, buf, cs, "mixed", copy=False).run()
             
-<<<<<<< HEAD
-            if ok and (not from_cache) and value is not None:
+
+            if ok and (not from_cache) and data_value is not None:
                 schema = sc.get_schema()
                 if schema == {}:
                     schema = None
-            if ok and (not from_cache) and value is not None and schema is not None:
-                if schema is not None:
-                    if sc.hash_pattern is None:
-                        value2 = copy.deepcopy(value)
-                    else:
-                        mode, value2 = await get_subpath(value, sc.hash_pattern, ())
-                        assert mode == "value"
-                    s = Silk(data=value2, schema=schema)
-                    try:
-                        s.validate()
-                    except ValidationError:
-                        sc._exception = traceback.format_exc(limit=0)
-                        ok = False
-                    except Exception:
-                        sc._exception = traceback.format_exc()
-                        ok = False
-=======
             if ok and (not from_cache) and data_value is not None and schema is not None:
                 if sc.hash_pattern is None:
                     true_value = copy.deepcopy(data_value)
@@ -437,7 +420,6 @@
                 except Exception:
                     sc._exception = traceback.format_exc()
                     ok = False
->>>>>>> a2042fae
 
             if not from_cache:
                 if sc._mode != SCModeEnum.FORCE_JOINING:

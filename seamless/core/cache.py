--- conflicted
+++ resolved
@@ -201,14 +201,11 @@
 
 from . import Context, Cell, Transformer #TODO: reactors
 from .worker import InputPinBase
-<<<<<<< HEAD
+from .structured_cell import Inchannel, Outchannel
 
 """
 Something to consider (long term): topology hits
   Macro caching can give a topology hit (if the macro code and macro args are the same).
   This is different from the current approach of value hits, which depend on the value of the connected cells)
   Topology hits may interfere with layers, but maybe they could be made to work
-"""
-=======
-from .structured_cell import Inchannel, Outchannel
->>>>>>> 9e99881f
+"""
--- conflicted
+++ resolved
@@ -245,13 +245,9 @@
 
         for name, value in type.items():
             if name.startswith("_"):
-<<<<<<< HEAD
                 if name == "_order":
                     continue
                 assert name.startswith("_arg"), k
-=======
-                assert name.startswith("_arg"), name
->>>>>>> 27ddd7e8
 
             is_required = True
             if isinstance(value, dict) and (value.get("optional", False) or "default" in value):
@@ -277,11 +273,8 @@
 
             else:
                 last_non_required_name = name
-<<<<<<< HEAD
-=======
 
         return copy.deepcopy(type_args)
->>>>>>> 27ddd7e8
 
     def resolve(self, obj):
         #TODO: allow CellLike contexts as well (also in cell_args in resolve_type_args)
@@ -375,28 +368,14 @@
             if isinstance(parent, RegistrarObject):
                 func = parent.re_register
                 resolved_args = resolved_args[1:]  #TODO: bound object because of hack...
-<<<<<<< HEAD
-=======
-
-        if self.with_context:
-            from seamless.core.context import get_active_context
-            print("ACTIVE", get_active_context())
-            #import sys
-            #sys.exit()
->>>>>>> 27ddd7e8
 
         if self.with_context:
             ctx = get_active_context()._new_subcontext()
             result = None
-<<<<<<< HEAD
             with active_context_as(ctx), macro_mode_as(True):
-=======
-
-            with macro_mode_as(True):
->>>>>>> 27ddd7e8
                 try:
-                    result = func(ctx, *resolved_args, **resolved_kwargs)
-                    if result is not None:
+                    ret = func(ctx, *args2, **kwargs2)
+                    if ret is not None:
                         raise TypeError("Context macro must return None")
                     if _macro_registrar:
                         if mobj is None:
@@ -409,10 +388,7 @@
                             mobj.connect(ctx)
                     result = ctx
                 finally:
-<<<<<<< HEAD
                     _macro_registrar.clear()
-=======
->>>>>>> 27ddd7e8
                     if result is None:
                         ctx.destroy()
         else:
@@ -467,11 +443,8 @@
                     if mobj is not None:
                         mobj.connect(result)
 
-<<<<<<< HEAD
         if not get_macro_mode():
             run_work()
-=======
->>>>>>> 27ddd7e8
         return result
 
     def __call__(self, *args, **kwargs):

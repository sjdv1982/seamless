--- conflicted
+++ resolved
@@ -30,7 +30,6 @@
     yield
     _macro_mode = old_macro_mode
 
-<<<<<<< HEAD
 
 class MacroObject:
     macro = None
@@ -211,9 +210,6 @@
             cell = self.cell_args[k]
             cell.remove_macro_object(self, k)
 
-
-=======
->>>>>>> b5a88f8a
 class Macro:
     module_name = None
     func_name = None
@@ -224,18 +220,14 @@
     def __init__(self, type=None, with_context=True,
             registrar=None,func=None):
         self.with_context = with_context
-<<<<<<< HEAD
+
+        self.registrar = registrar
         self._type_args = None
-        self.func = func
-=======
-        self.registrar = registrar
-        self.type_args = None
         self._type_args_unparsed = type
         self.macro_objects = weakref.WeakValueDictionary() #"WeakList"
         if func is not None:
             assert callable(func)
             self.set_func(func)
->>>>>>> b5a88f8a
 
         if type is None:
             return
@@ -293,9 +285,6 @@
 
         return copy.deepcopy(type_args)
 
-<<<<<<< HEAD
-    def resolve(self, obj):
-=======
     def set_func(self, func):
         if self.registrar:
             #self.registrar = func.__self__
@@ -369,7 +358,6 @@
             macro_object.update_cell(None)
 
     def resolve(self, a):
->>>>>>> b5a88f8a
         #TODO: allow CellLike contexts as well (also in cell_args in resolve_type_args)
         from .cell import Cell
         from ..dtypes import parse
@@ -427,17 +415,11 @@
         default = self._type_args["_default"]
         required = self._type_args["_required"]
 
-<<<<<<< HEAD
-        for name in required:
-            if name.startswith("_arg"):
-                assert name in positional_done, name  #TODO: error message
-=======
         default = self.type_args["_default"]
         required = self.type_args["_required"]
         for argname in required:
             if argname.startswith("_arg"):
                 assert argname in positional_done, (argname, order, len(args)) #TODO: error message
->>>>>>> b5a88f8a
             else:
                 assert name in new_kwargs, name  # TODO: error message
 
@@ -518,13 +500,8 @@
                     for pinname, pin in result._pins.items():
                         manager = pin._get_manager()
                         pin_id = pin.get_pin_id()
-<<<<<<< HEAD
-
-                        if isinstance(pin, InputPinBase):
-                            is_incoming = True
-=======
+
                         if isinstance(pin, (InputPinBase, EditPinBase)):
->>>>>>> b5a88f8a
                             cell_ids = manager.pin_to_cells.get(pin_id, [])
 
                         elif isinstance(pin, OutputPinBase):

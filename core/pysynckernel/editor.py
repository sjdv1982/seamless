--- conflicted
+++ resolved
@@ -84,18 +84,13 @@
     def _set_namespace(self):
         self.namespace.clear()
         self.namespace["_cache"] = {}
-<<<<<<< HEAD
-=======
         for name in self.values:
             v = self.values[name]
             if v is not None:
                 self.namespace[name] = self.values[name].data
         for o in self.output_names:
             self.namespace[o] = self.EditorOutput(self, o)
->>>>>>> 5848e878
 
-        for name in self.output_names:
-            self.namespace[name] = self.EditorOutput(self, name)
 
     def update(self, updated):
         # If any code object is updated, recompile

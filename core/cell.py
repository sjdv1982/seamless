--- conflicted
+++ resolved
@@ -52,11 +52,8 @@
 
         self._dtype = dtype
         self._last_object = None
-<<<<<<< HEAD
-
-=======
         self._resource = Resource(self)
->>>>>>> b5a88f8a
+
         if get_macro_mode():
             ctx = get_active_context()
             ctx._add_new_cell(self, naming_pattern)
@@ -203,12 +200,8 @@
     @property
     def status(self):
         """The cell's current status."""
-<<<<<<< HEAD
-        return self._status
-=======
         self._check_destroyed()
         return self.StatusFlagNames[self._status]
->>>>>>> b5a88f8a
 
     @property
     def error_message(self):

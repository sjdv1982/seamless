--- conflicted
+++ resolved
@@ -242,13 +242,10 @@
                         raise exception
 
             self._data = data
-<<<<<<< HEAD
             self._code_type = self.CodeTypes.FUNCTION if is_function else self.CodeTypes.BLOCK
-=======
             self._code_type = self.CodeTypes.FUNCTION if is_function else \
                 self.CodeTypes.BLOCK
             self._set_error_state(None)
->>>>>>> 5848e878
             self._status = self.StatusFlags.OK
 
             if not trusted and self._context is not None:
